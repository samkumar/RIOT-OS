/**
 * Auto initialization for used modules
 *
 * Copyright (C) 2013  INRIA.
 *
 * This file is subject to the terms and conditions of the GNU Lesser
 * General Public License v2.1. See the file LICENSE in the top level
 * directory for more details.
 *
 * @ingroup auto_init
 * @{
 * @file
 * @brief   initializes any used module that has a trivial init function
 * @author  Oliver Hahm <oliver.hahm@inria.fr>
 * @author  Hauke Petersen <hauke.petersen@fu-berlin.de>
 * @}
 */
#include <stdint.h>
#include <stdio.h>

#include "auto_init.h"

#ifdef MODULE_SHT11
#include "sht11.h"
#endif

#ifdef MODULE_MCI
#include "diskio.h"
#endif

#ifdef MODULE_XTIMER
#include "xtimer.h"
#endif

#ifdef MODULE_RTC
#include "periph/rtc.h"
#endif

#ifdef MODULE_GNRC_SIXLOWPAN
#include "net/gnrc/sixlowpan.h"
#endif

#ifdef MODULE_GNRC_IPV6
#include "net/gnrc/ipv6.h"
#endif

#ifdef MODULE_GNRC_IPV6_NETIF
#include "net/gnrc/ipv6/netif.h"
#endif

#ifdef MODULE_L2_PING
#include "l2_ping.h"
#endif

#ifdef MODULE_GNRC_PKTBUF
#include "net/gnrc/pktbuf.h"
#endif

#ifdef MODULE_GNRC_PKTDUMP
#include "net/gnrc/pktdump.h"
#endif

#ifdef MODULE_GNRC_UDP
#include "net/gnrc/udp.h"
#endif

#ifdef MODULE_GNRC_TCP
#include "net/gnrc/tcp.h"
#endif

#ifdef MODULE_LWIP
#include "lwip.h"
#endif

#ifdef MODULE_OPENTHREAD
#include "ot.h"
#endif

#ifdef MODULE_FIB
#include "net/fib.h"
#endif

#ifdef MODULE_PRNG
#include "random.h"
#endif

#ifdef MODULE_GCOAP
#include "net/gcoap.h"
#endif

#ifdef MODULE_GNRC_IPV6_NIB
#include "net/gnrc/ipv6/nib.h"
#endif


#define ENABLE_DEBUG (0)
#include "debug.h"

void auto_init(void)
{
#ifdef MODULE_PRNG
    random_init(0);
#endif
#ifdef MODULE_XTIMER
    DEBUG("Auto init xtimer module.\n");
    xtimer_init();
#endif
#ifdef MODULE_RTC
    DEBUG("Auto init rtc module.\n");
    rtc_init();
#endif
#ifdef MODULE_SHT11
    DEBUG("Auto init SHT11 module.\n");
    sht11_init();
#endif
#ifdef MODULE_MCI
    DEBUG("Auto init mci module.\n");
    mci_initialize();
#endif
#ifdef MODULE_PROFILING
    extern void profiling_init(void);
    profiling_init();
#endif
#ifdef MODULE_GNRC_PKTBUF
    DEBUG("Auto init gnrc_pktbuf module\n");
    gnrc_pktbuf_init();
#endif
#ifdef MODULE_GNRC_PKTDUMP
    DEBUG("Auto init gnrc_pktdump module.\n");
    gnrc_pktdump_init();
#endif
#ifdef MODULE_GNRC_SIXLOWPAN
    DEBUG("Auto init gnrc_sixlowpan module.\n");
    gnrc_sixlowpan_init();
#endif
#ifdef MODULE_GNRC_IPV6
    DEBUG("Auto init gnrc_ipv6 module.\n");
    gnrc_ipv6_init();
#endif
#ifdef MODULE_GNRC_UDP
    DEBUG("Auto init UDP module.\n");
    gnrc_udp_init();
#endif
#ifdef MODULE_GNRC_TCP
    DEBUG("Auto init TCP module\n");
    gnrc_tcp_init();
#endif
#ifdef MODULE_LWIP
    DEBUG("Bootstraping lwIP.\n");
    lwip_bootstrap();
#endif
#ifdef MODULE_OPENTHREAD
    extern void openthread_bootstrap(void);
    openthread_bootstrap();
#endif
#ifdef MODULE_GCOAP
    DEBUG("Auto init gcoap module.\n");
    gcoap_init();
#endif
#ifdef MODULE_DEVFS
    DEBUG("Mounting /dev\n");
    extern void auto_init_devfs(void);
    auto_init_devfs();
#endif
#ifdef MODULE_GNRC_IPV6_NIB
    DEBUG("Auto init gnrc_ipv6_nib module.\n");
    gnrc_ipv6_nib_init();
#endif

/* initialize network devices */
#ifdef MODULE_AUTO_INIT_GNRC_NETIF

#ifdef MODULE_AT86RF2XX
    extern void auto_init_at86rf2xx(void);
    auto_init_at86rf2xx();
#endif

#ifdef MODULE_MRF24J40
    extern void auto_init_mrf24j40(void);
    auto_init_mrf24j40();
#endif

#ifdef MODULE_CC2420
    extern void auto_init_cc2420(void);
    auto_init_cc2420();
#endif

#ifdef MODULE_ENCX24J600
    extern void auto_init_encx24j600(void);
    auto_init_encx24j600();
#endif

#ifdef MODULE_ENC28J60
    extern void auto_init_enc28j60(void);
    auto_init_enc28j60();
#endif

#ifdef MODULE_ETHOS
    extern void auto_init_ethos(void);
    auto_init_ethos();
#endif

#ifdef MODULE_SLIPDEV
    extern void auto_init_slipdev(void);
    auto_init_slipdev();
#endif

#ifdef MODULE_CC110X
    extern void auto_init_cc110x(void);
    auto_init_cc110x();
#endif

#ifdef MODULE_CC2538_RF
    extern void auto_init_cc2538_rf(void);
    auto_init_cc2538_rf();
#endif

#ifdef MODULE_XBEE
    extern void auto_init_xbee(void);
    auto_init_xbee();
#endif

#ifdef MODULE_KW2XRF
    extern void auto_init_kw2xrf(void);
    auto_init_kw2xrf();
#endif

#ifdef MODULE_NETDEV_TAP
    extern void auto_init_netdev_tap(void);
    auto_init_netdev_tap();
#endif

#ifdef MODULE_NORDIC_SOFTDEVICE_BLE
    extern void gnrc_nordic_ble_6lowpan_init(void);
    gnrc_nordic_ble_6lowpan_init();
#endif

#ifdef MODULE_NRFMIN
    extern void gnrc_nrfmin_init(void);
    gnrc_nrfmin_init();
#endif

#ifdef MODULE_W5100
    extern void auto_init_w5100(void);
    auto_init_w5100();
#endif

#endif /* MODULE_AUTO_INIT_GNRC_NETIF */

#ifdef MODULE_GNRC_IPV6_NETIF
    gnrc_ipv6_netif_init_by_dev();
#endif

#ifdef MODULE_GNRC_UHCPC
    extern void auto_init_gnrc_uhcpc(void);
    auto_init_gnrc_uhcpc();
#endif

/* initialize sensors and actuators */
#ifdef MODULE_AUTO_INIT_SAUL
    DEBUG("auto_init SAUL\n");

#ifdef MODULE_SAUL_GPIO
    extern void auto_init_gpio(void);
    auto_init_gpio();
#endif
#ifdef MODULE_SAUL_ADC
    extern void auto_init_adc(void);
    auto_init_adc();
#endif
#ifdef MODULE_LSM303DLHC
    extern void auto_init_lsm303dlhc(void);
    auto_init_lsm303dlhc();
#endif
#ifdef MODULE_LPS331AP
    extern void auto_init_lps331ap(void);
    auto_init_lps331ap();
#endif
#ifdef MODULE_ISL29020
    extern void auto_init_isl29020(void);
    auto_init_isl29020();
#endif
#ifdef MODULE_L3G4200D
    extern void auto_init_l3g4200d(void);
    auto_init_l3g4200d();
#endif
#ifdef MODULE_LIS3DH
    extern void auto_init_lis3dh(void);
    auto_init_lis3dh();
#endif
#ifdef MODULE_MAG3110
    extern void auto_init_mag3110(void);
    auto_init_mag3110();
#endif
#ifdef MODULE_MMA8X5X
    extern void auto_init_mma8x5x(void);
    auto_init_mma8x5x();
#endif
#ifdef MODULE_MPL3115A2
    extern void auto_init_mpl3115a2(void);
    auto_init_mpl3115a2();
#endif
#ifdef MODULE_GROVE_LEDBAR
    extern void auto_init_grove_ledbar(void);
    auto_init_grove_ledbar();
#endif
#ifdef MODULE_SI70XX
    extern void auto_init_si70xx(void);
    auto_init_si70xx();
#endif
#ifdef MODULE_BMP180
    extern void auto_init_bmp180(void);
    auto_init_bmp180();
#endif
#if defined(MODULE_BME280) || defined(MODULE_BMP280)
    extern void auto_init_bmx280(void);
    auto_init_bmx280();
#endif
#ifdef MODULE_JC42
    extern void auto_init_jc42(void);
    auto_init_jc42();
#endif
#ifdef MODULE_TSL2561
    extern void auto_init_tsl2561(void);
    auto_init_tsl2561();
#endif
#ifdef MODULE_HDC1000
    extern void auto_init_hdc1000(void);
    auto_init_hdc1000();
#endif
#ifdef MODULE_DHT
    extern void auto_init_dht(void);
    auto_init_dht();
#endif
#ifdef MODULE_TMP006
    extern void auto_init_tmp006(void);
    auto_init_tmp006();
#endif
#ifdef MODULE_TCS37727
    extern void auto_init_tcs37727(void);
    auto_init_tcs37727();
#endif
#ifdef MODULE_VEML6070
    extern void auto_init_veml6070(void);
    auto_init_veml6070();
#endif
#ifdef MODULE_IO1_XPLAINED
    extern void auto_init_io1_xplained(void);
    auto_init_io1_xplained();
#endif
#ifdef MODULE_ADXL345
    extern void auto_init_adxl345(void);
    auto_init_adxl345();
#endif
#ifdef MODULE_LSM6DSL
    extern void auto_init_lsm6dsl(void);
    auto_init_lsm6dsl();
#endif
#ifdef MODULE_ADCXX1C
    extern void auto_init_adcxx1c(void);
    auto_init_adcxx1c();
#endif
<<<<<<< HEAD
#ifdef MODULE_PUSH_BUTTON
    extern void auto_init_push_button(void);
    auto_init_push_button();
#endif
#ifdef MODULE_FXOS8700
    extern void auto_init_fxos8700(void);
    auto_init_fxos8700();
#endif
#ifdef MODULE_EKMB1101111
    extern void auto_init_ekmb1101111(void);
    auto_init_ekmb1101111();
=======
#ifdef MODULE_APDS9007
    extern void auto_init_apds9007(void);
    auto_init_apds9007();
>>>>>>> d600e186
#endif

#endif /* MODULE_AUTO_INIT_SAUL */

#ifdef MODULE_AUTO_INIT_GNRC_RPL

#ifdef MODULE_GNRC_RPL
    extern void auto_init_gnrc_rpl(void);
    auto_init_gnrc_rpl();
#endif

#endif /* MODULE_AUTO_INIT_GNRC_RPL */

/* initialize storage devices */
#ifdef MODULE_AUTO_INIT_STORAGE
    DEBUG("auto_init STORAGE\n");

#ifdef MODULE_SDCARD_SPI
    extern void auto_init_sdcard_spi(void);
    auto_init_sdcard_spi();
#endif

#endif /* MODULE_AUTO_INIT_STORAGE */

#ifdef MODULE_AUTO_INIT_CAN
    DEBUG("auto_init CAN\n");

    extern void auto_init_candev(void);
    auto_init_candev();

#endif /* MODULE_AUTO_INIT_CAN */
}<|MERGE_RESOLUTION|>--- conflicted
+++ resolved
@@ -360,7 +360,6 @@
     extern void auto_init_adcxx1c(void);
     auto_init_adcxx1c();
 #endif
-<<<<<<< HEAD
 #ifdef MODULE_PUSH_BUTTON
     extern void auto_init_push_button(void);
     auto_init_push_button();
@@ -372,11 +371,10 @@
 #ifdef MODULE_EKMB1101111
     extern void auto_init_ekmb1101111(void);
     auto_init_ekmb1101111();
-=======
+#endif
 #ifdef MODULE_APDS9007
     extern void auto_init_apds9007(void);
     auto_init_apds9007();
->>>>>>> d600e186
 #endif
 
 #endif /* MODULE_AUTO_INIT_SAUL */
