--- conflicted
+++ resolved
@@ -360,7 +360,6 @@
     extern void auto_init_adcxx1c(void);
     auto_init_adcxx1c();
 #endif
-<<<<<<< HEAD
 #ifdef MODULE_PUSH_BUTTON
     extern void auto_init_push_button(void);
     auto_init_push_button();
@@ -368,11 +367,10 @@
 #ifdef MODULE_FXOS8700
     extern void auto_init_fxos8700(void);
     auto_init_fxos8700();
-=======
+#endif
 #ifdef MODULE_EKMB1101111
     extern void auto_init_ekmb1101111(void);
     auto_init_ekmb1101111();
->>>>>>> 99dadd50
 #endif
 
 #endif /* MODULE_AUTO_INIT_SAUL */
