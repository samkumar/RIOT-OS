/**
 * Generic transceiver module as an interface to NIC driver.
 *
 * Copyright (C) 2013  INRIA.
 *
 * This file subject to the terms and conditions of the GNU Lesser General
 * Public License. See the file LICENSE in the top level directory for more
 * details.
 *
 * @ingroup transceiver
 * @{
 * @file    transceiver.c
 * @brief   Providing a generic interface to the driver implementation for any supported network device.
 * @author  Oliver Hahm <oliver.hahm@inria.fr>
 * @}
 */

#include <stdint.h>
#include <stdio.h>
#include <errno.h>
#include <string.h>
#include <inttypes.h>

#include "thread.h"
#include "msg.h"
#include "irq.h"

#include "radio/types.h"

#include "transceiver.h"

/* supported transceivers */
#ifdef MODULE_CC110X
#include "cc1100-interface.h"
#endif

#ifdef MODULE_CC110X_NG
#include "cc110x_ng.h"
#endif

#ifdef MODULE_CC2420
#include "cc2420.h"
#endif
    
#ifdef MODULE_AT86RF231
#include <at86rf231.h>
#if (AT86RF231_MAX_DATA_LENGTH > PAYLOAD_SIZE)
    #undef PAYLOAD_SIZE
    #define PAYLOAD_SIZE (AT86RF231_MAX_DATA_LENGTH)
#endif
#endif

#ifdef MODULE_MC1322X
#include "mc1322x.h"
#include "maca.h"
#include "maca_packet.h"
#endif

#ifdef MODULE_NATIVENET
#include "nativenet.h"
#include "nativenet_internal.h"
#endif

#define ENABLE_DEBUG (0)
#if ENABLE_DEBUG
#undef TRANSCEIVER_STACK_SIZE
#define TRANSCEIVER_STACK_SIZE      (KERNEL_CONF_STACKSIZE_PRINTF)
#endif
#include "debug.h"

/*------------------------------------------------------------------------------------*/
/* used transceiver types */
transceiver_type_t transceivers = TRANSCEIVER_NONE;

/* registered upper layer threads */
registered_t reg[TRANSCEIVER_MAX_REGISTERED];

/* packet buffers */
radio_packet_t transceiver_buffer[TRANSCEIVER_BUFFER_SIZE];
uint8_t data_buffer[TRANSCEIVER_BUFFER_SIZE * PAYLOAD_SIZE];

/* message buffer */
msg_t msg_buffer[TRANSCEIVER_MSG_BUFFER_SIZE];

uint32_t response; ///< response bytes for messages to upper layer threads

int transceiver_pid = -1; ///< the transceiver thread's pid

static volatile uint8_t rx_buffer_pos = 0;
static volatile uint8_t transceiver_buffer_pos = 0;

#ifdef MODULE_CC110X
    void *cc1100_payload;
    int cc1100_payload_size;
    packet_info_t *cc1100_packet_info;
    uint8_t cc1100_pkt[CC1100_MAX_DATA_LENGTH];
#endif


/* transceiver stack */
char transceiver_stack[TRANSCEIVER_STACK_SIZE];

/*------------------------------------------------------------------------------------*/
/* function prototypes */
static void run(void);
static void receive_packet(uint16_t type, uint8_t pos);
#ifdef MODULE_CC110X_NG
static void receive_cc110x_packet(radio_packet_t *trans_p);
#elif MODULE_CC110X
void cc1100_packet_monitor(void *payload, int payload_size, protocol_t protocol, packet_info_t *packet_info);
void receive_cc1100_packet(radio_packet_t *trans_p);
#elif MODULE_CC2420
static void receive_cc2420_packet(radio_packet_t *trans_p);
<<<<<<< HEAD
#elif MODULE_NATIVENET
static void receive_nativenet_packet(radio_packet_t *trans_p);
=======
#elif MODULE_AT86RF231
void receive_at86rf231_packet(radio_packet_t *trans_p);
>>>>>>> ab26352e
#endif
static uint8_t send_packet(transceiver_type_t t, void *pkt);
static int16_t get_channel(transceiver_type_t t);
static int16_t set_channel(transceiver_type_t t, void *channel);
static int16_t get_address(transceiver_type_t t);
static int16_t set_address(transceiver_type_t t, void *address);
static uint16_t get_pan(transceiver_type_t t);
static uint16_t set_pan(transceiver_type_t t, void *pan);

static void set_monitor(transceiver_type_t t, void *mode);
static void powerdown(transceiver_type_t t);
static void switch_to_rx(transceiver_type_t t);

#ifdef DBG_IGNORE
static void ignore_add(transceiver_type_t t, void *address);
#endif

/*------------------------------------------------------------------------------------*/
/* Transceiver init */
void transceiver_init(transceiver_type_t t)
{
    uint8_t i;

    if (transceiver_pid >= 0) {
        /* do not re-initialize an already running transceiver */
        return;
    }

    /* Initializing transceiver buffer and data buffer */
    memset(transceiver_buffer, 0, TRANSCEIVER_BUFFER_SIZE);
    memset(data_buffer, 0, TRANSCEIVER_BUFFER_SIZE * PAYLOAD_SIZE);

    for (i = 0; i < TRANSCEIVER_MAX_REGISTERED; i++) {
        reg[i].transceivers = TRANSCEIVER_NONE;
        reg[i].pid          = 0;
    }
<<<<<<< HEAD
    /* check if a non defined bit is set */
    if (t & ~(TRANSCEIVER_CC1100 | TRANSCEIVER_CC2420 | TRANSCEIVER_MC1322X | TRANSCEIVER_NATIVE)) {
        puts("Invalid transceiver type");
=======
    if (t & (TRANSCEIVER_CC1100 | TRANSCEIVER_CC2420 | TRANSCEIVER_AT86RF231)) {
        transceivers |= t;
    }
    else if (t & TRANSCEIVER_MC1322X) {
        transceivers |= t;
>>>>>>> ab26352e
    }
    else {
        transceivers |= t;
    }
}

/* Start the transceiver thread */
int transceiver_start(void)
{
    transceiver_pid = thread_create(transceiver_stack, TRANSCEIVER_STACK_SIZE, PRIORITY_MAIN - 3, CREATE_STACKTEST, run, "Transceiver");

    if (transceiver_pid < 0) {
        puts("Error creating transceiver thread");
    }
#ifdef MODULE_CC110X_NG
    else if (transceivers & TRANSCEIVER_CC1100) {
        DEBUG("transceiver: Transceiver started for CC1100\n");
        cc110x_init(transceiver_pid);
    }
#elif MODULE_CC110X
    else if (transceivers & TRANSCEIVER_CC1100) {
        DEBUG("transceiver: Transceiver started for CC1100\n");
        cc1100_init();
        cc1100_set_packet_monitor(cc1100_packet_monitor);
    }
#elif MODULE_CC2420
    else if(transceivers & TRANSCEIVER_CC2420) {
        DEBUG("transceiver: Transceiver started for CC2420\n");
        cc2420_init(transceiver_pid);
    }
#elif MODULE_AT86RF231
    else if(transceivers & TRANSCEIVER_AT86RF231) {
        DEBUG("Transceiver started for AT86RF231\n");
        at86rf231_init(transceiver_pid);
    }
#endif
#ifdef MODULE_MC1322X
    else if (transceivers & TRANSCEIVER_MC1322X) {
        maca_init();
    }
#endif
#ifdef MODULE_NATIVENET
    else if (transceivers & TRANSCEIVER_NATIVE) {
        nativenet_init(transceiver_pid);
    }
#endif
    return transceiver_pid;
}

/* Register an upper layer thread */
uint8_t transceiver_register(transceiver_type_t t, int pid)
{
    uint8_t i;

    for (i = 0; ((reg[i].pid != pid) &&
                (i < TRANSCEIVER_MAX_REGISTERED) &&
                (reg[i].transceivers != TRANSCEIVER_NONE)); i++);

    if (i >= TRANSCEIVER_MAX_REGISTERED) {
        return ENOMEM;
    }
    else {
        reg[i].transceivers |= t;
        reg[i].pid         = pid;
        DEBUG("transceiver: Thread %i registered for %i\n", reg[i].pid, reg[i].transceivers);
        return 1;
    }
}

/*------------------------------------------------------------------------------------*/
/*                                Internal functions                                  */
/*------------------------------------------------------------------------------------*/

/*
 * @brief The main thread run, receiving and processing messages in an infinite
 * loop
 */
void run(void)
{
    msg_t m;
    transceiver_command_t *cmd;

    msg_init_queue(msg_buffer, TRANSCEIVER_MSG_BUFFER_SIZE);

    while (1) {
        DEBUG("transceiver: Waiting for next message\n");
        msg_receive(&m);
        /* only makes sense for messages for upper layers */
        cmd = (transceiver_command_t *) m.content.ptr;
        DEBUG("transceiver: Transceiver: Message received\n");

        switch(m.type) {
            case RCV_PKT_CC1020:
            case RCV_PKT_CC1100:
            case RCV_PKT_CC2420:
            case RCV_PKT_MC1322X:
            case RCV_PKT_NATIVE:
                receive_packet(m.type, m.content.value);
                break;
            case RCV_PKT_AT86RF231:
                receive_packet(m.type, m.content.value);
                break;
            case SND_PKT:
                response = send_packet(cmd->transceivers, cmd->data);
                m.content.value = response;
                msg_reply(&m, &m);
                break;

            case GET_CHANNEL:
                *((int16_t *) cmd->data) = get_channel(cmd->transceivers);
                msg_reply(&m, &m);
                break;

            case SET_CHANNEL:
                *((int16_t *) cmd->data) = set_channel(cmd->transceivers, cmd->data);
                msg_reply(&m, &m);
                break;

            case GET_ADDRESS:
                *((int16_t *) cmd->data) = get_address(cmd->transceivers);
                msg_reply(&m, &m);
                break;

            case SET_ADDRESS:
                *((int16_t *) cmd->data) = set_address(cmd->transceivers, cmd->data);
                msg_reply(&m, &m);
                break;

            case SET_MONITOR:
                set_monitor(cmd->transceivers, cmd->data);
                break;

            case POWERDOWN:
                powerdown(cmd->transceivers);
                break;

            case SWITCH_RX:
                switch_to_rx(cmd->transceivers);
                break;
            case GET_PAN:
                *((int16_t*) cmd->data) = get_pan(cmd->transceivers);
                msg_reply(&m, &m);
                break;
            case SET_PAN:
                *((int16_t*) cmd->data) = set_pan(cmd->transceivers, cmd->data);
                msg_reply(&m, &m);
                break;
#ifdef DBG_IGNORE

            case DBG_IGN:
                printf("Transceiver PID: %i (%p), rx_buffer_next: %u\n", transceiver_pid, &transceiver_pid, rx_buffer_next);
                ignore_add(cmd->transceivers, cmd->data);
                break;
#endif

            default:
                DEBUG("transceiver: Unknown message received\n");
                break;
        }
    }
}

/*------------------------------------------------------------------------------------*/
/*
 * @brief Processes a packet received by any transceiver device
 *
 * @param type  The message type to determine which device has received the
 * packet
 * @param pos   The current device driver's buffer position
 */
static void receive_packet(uint16_t type, uint8_t pos)
{
    uint8_t i = 0;
    rx_buffer_pos = pos;
    msg_t m;

<<<<<<< HEAD
    DEBUG("transceiver: Packet received\n");
=======
    DEBUG("Packet received\n");

    switch(type) {
        case RCV_PKT_CC1020:
            t = TRANSCEIVER_CC1020;
            break;

        case RCV_PKT_CC1100:
            t = TRANSCEIVER_CC1100;
            break;
        case RCV_PKT_CC2420:
            t = TRANSCEIVER_CC2420;
            break;
        case RCV_PKT_MC1322X:
            t = TRANSCEIVER_MC1322X;
            break;
        case RCV_PKT_AT86RF231:
            t = TRANSCEIVER_AT86RF231;
            break;
        default:
            t = TRANSCEIVER_NONE;
            break;
    }
>>>>>>> ab26352e

    /* search first free position in transceiver buffer */
    for (i = 0; (i < TRANSCEIVER_BUFFER_SIZE) && (transceiver_buffer[transceiver_buffer_pos].processing); i++) {
        if (++transceiver_buffer_pos == TRANSCEIVER_BUFFER_SIZE) {
            transceiver_buffer_pos = 0;
        }
    }

    /* no buffer left */
    if (i >= TRANSCEIVER_BUFFER_SIZE) {
        /* inform upper layers of lost packet */
        m.type = ENOBUFFER;
        m.content.value = type;
    }
    /* copy packet and handle it */
    else {
        radio_packet_t *trans_p = &(transceiver_buffer[transceiver_buffer_pos]);
        m.type = PKT_PENDING;

        /* pass a null pointer if a packet from a undefined transceiver is
         * received */
        if (type == RCV_PKT_CC1100) {
#ifdef MODULE_CC110X_NG
            receive_cc110x_packet(trans_p); 
            type = TRANSCEIVER_CC1100;
#elif MODULE_CC110X
            receive_cc1100_packet(trans_p);
            type = TRANSCEIVER_CC1100;
#else
            trans_p = NULL;
            type = TRANSCEIVER_NONE;
#endif
        } 
        else if (type == RCV_PKT_MC1322X) {
#ifdef MODULE_MC1322X
            receive_mc1322x_packet(trans_p);
            type = TRANSCEIVER_MC1322X;
#else
            trans_p = NULL;
            type = TRANSCEIVER_NONE;
#endif
        }
        else if (type == RCV_PKT_CC2420) {
#ifdef MODULE_CC2420
            receive_cc2420_packet(trans_p);
            type = TRANSCEIVER_CC2420;
#else
            trans_p = NULL;
            type = TRANSCEIVER_NONE;
#endif
        }
        else if (type == RCV_PKT_NATIVE) {
#ifdef MODULE_NATIVENET
            receive_nativenet_packet(trans_p);
            type = TRANSCEIVER_NATIVE;
#endif
        }
        else if (type == RCV_PKT_AT86RF231) {
#ifdef MODULE_AT86RF231
            receive_at86rf231_packet(trans_p);
#endif
        }
        else {
            puts("Invalid transceiver type");
            return;
        }
    }

    /* finally notify waiting upper layers
     * this is done non-blocking, so packets can get lost */
    i = 0;

    while (reg[i].transceivers != TRANSCEIVER_NONE) {
        if (reg[i].transceivers & type) {
            m.content.ptr = (char *) & (transceiver_buffer[transceiver_buffer_pos]);
            DEBUG("transceiver: Notify thread %i\n", reg[i].pid);

            if (msg_send(&m, reg[i].pid, false) && (m.type != ENOBUFFER)) {
                transceiver_buffer[transceiver_buffer_pos].processing++;
            }
        }

        i++;
    }
}

#ifdef MODULE_CC110X_NG
/*
 * @brief process packets from CC1100
 *
 * @param trans_p   The current entry in the transceiver buffer
 */
static void receive_cc110x_packet(radio_packet_t *trans_p)
{
    DEBUG("transceiver: Handling CC1100 packet\n");
    /* disable interrupts while copying packet */
    dINT();
    cc110x_packet_t p = cc110x_rx_buffer[rx_buffer_pos].packet;

    trans_p->src = p.phy_src;
    trans_p->dst = p.address;
    trans_p->rssi = cc110x_rx_buffer[rx_buffer_pos].rssi;
    trans_p->lqi = cc110x_rx_buffer[rx_buffer_pos].lqi;
    trans_p->length = p.length - CC1100_HEADER_LENGTH;
    memcpy((void *)&(data_buffer[transceiver_buffer_pos * PAYLOAD_SIZE]), p.data, CC1100_MAX_DATA_LENGTH);
    eINT();

    trans_p->data = (uint8_t *)&(data_buffer[transceiver_buffer_pos * CC1100_MAX_DATA_LENGTH]);
    DEBUG("transceiver: Packet %p (%p) was from %hu to %hu, size: %u\n", trans_p, trans_p->data, trans_p->src, trans_p->dst, trans_p->length);
}
#endif

#ifdef MODULE_CC110X
void receive_cc1100_packet(radio_packet_t *trans_p)
{
    dINT();
    trans_p->src = cc1100_packet_info->source;
    trans_p->dst = cc1100_packet_info->destination;
    trans_p->rssi = cc1100_packet_info->rssi;
    trans_p->lqi = cc1100_packet_info->lqi;
    trans_p->length = cc1100_payload_size;
    memcpy((void *)&(data_buffer[transceiver_buffer_pos * PAYLOAD_SIZE]), cc1100_payload, CC1100_MAX_DATA_LENGTH);
    eINT();

    trans_p->data = (uint8_t *)&(data_buffer[transceiver_buffer_pos * CC1100_MAX_DATA_LENGTH]);
}
#endif


#ifdef MODULE_CC2420
void receive_cc2420_packet(radio_packet_t *trans_p) {
    DEBUG("transceiver: Handling CC2420 packet\n");
    dINT();
    cc2420_packet_t p = cc2420_rx_buffer[rx_buffer_pos];
    trans_p->src = (uint16_t)((p.frame.src_addr[1] << 8) | p.frame.src_addr[0]);
    trans_p->dst = (uint16_t)((p.frame.dest_addr[1] << 8)| p.frame.dest_addr[0]);
    trans_p->rssi = p.rssi;
    trans_p->lqi = p.lqi;
    trans_p->length = p.frame.payload_len;
    memcpy((void*) &(data_buffer[transceiver_buffer_pos * PAYLOAD_SIZE]), p.frame.payload, CC2420_MAX_DATA_LENGTH);
    eINT();

    DEBUG("transceiver: Packet %p was from %u to %u, size: %u\n", trans_p, trans_p->src, trans_p->dst, trans_p->length);
    trans_p->data = (uint8_t*) &(data_buffer[transceiver_buffer_pos * CC2420_MAX_DATA_LENGTH]);
    DEBUG("transceiver: Content: %s\n", trans_p->data);
}
#endif

#ifdef MODULE_MC1322X
void receive_mc1322x_packet(radio_packet_t *trans_p) {
    maca_packet_t* maca_pkt;
    dINT();
    maca_pkt = maca_get_rx_packet ();
    trans_p->lqi = maca_pkt->lqi;
    trans_p->length = maca_pkt->length;
    memcpy((void*) &(data_buffer[transceiver_buffer_pos * PAYLOAD_SIZE]), maca_pkt->data, MACA_MAX_PAYLOAD_SIZE);
    maca_free_packet( maca_pkt );
    eINT();
    
    trans_p->data = (uint8_t*) &(data_buffer[transceiver_buffer_pos * MACA_MAX_PAYLOAD_SIZE]);
}
#endif

<<<<<<< HEAD
 
#ifdef MODULE_NATIVENET
void receive_nativenet_packet(radio_packet_t *trans_p) {
    unsigned state;
    radio_packet_t *p = &_nativenet_rx_buffer[rx_buffer_pos].packet;

    /* disable interrupts while copying packet */
    state = disableIRQ();

    DEBUG("Handling nativenet packet\n");

    memcpy(trans_p, p, sizeof(radio_packet_t));
    memcpy((void*) &(data_buffer[transceiver_buffer_pos * PAYLOAD_SIZE]), p->data, p->length);
    trans_p->data =  (uint8_t*) &(data_buffer[transceiver_buffer_pos * PAYLOAD_SIZE]);

    DEBUG("Packet %p was from %hu to %hu, size: %u\n", trans_p, trans_p->src, trans_p->dst, trans_p->length);

    /* reset interrupts */
    restoreIRQ(state);
}
#endif
=======
#ifdef MODULE_AT86RF231
void receive_at86rf231_packet(radio_packet_t *trans_p) {
    DEBUG("Handling AT86RF231 packet\n");
    dINT();
    at86rf231_packet_t p = at86rf231_rx_buffer[rx_buffer_pos];
    trans_p->src = (uint16_t)((p.frame.src_addr[1] << 8) | p.frame.src_addr[0]);
    trans_p->dst = (uint16_t)((p.frame.dest_addr[1] << 8)| p.frame.dest_addr[0]);
    trans_p->rssi = p.rssi;
    trans_p->lqi = p.lqi;
    trans_p->length = p.frame.payload_len;
    memcpy((void*) &(data_buffer[transceiver_buffer_pos * PAYLOAD_SIZE]), p.frame.payload, AT86RF231_MAX_DATA_LENGTH);
    eINT();

    DEBUG("Packet %p was from %u to %u, size: %u\n", trans_p, trans_p->src, trans_p->dst, trans_p->length);
    trans_p->data = (uint8_t*) &(data_buffer[transceiver_buffer_pos * AT86RF231_MAX_DATA_LENGTH]);
    DEBUG("Content: %s\n", trans_p->data);
}
#endif

>>>>>>> ab26352e
/*------------------------------------------------------------------------------------*/
/*
 * @brief Sends a radio packet to the receiver
 *
 * @param t     The transceiver device
 * @param pkt   Generic pointer to the packet
 *
 * @return 1 on success, 0 otherwise
 */
static uint8_t send_packet(transceiver_type_t t, void *pkt)
{
    uint8_t res = 0;
#ifdef MODULE_CC110X
    int snd_ret;
#endif
    radio_packet_t p = *((radio_packet_t *)pkt);

#ifdef MODULE_CC110X_NG
    cc110x_packet_t cc110x_pkt;
#endif
#ifdef MODULE_MC1322X
    maca_packet_t* maca_pkt = maca_get_free_packet();
#endif

#ifdef MODULE_CC2420
    cc2420_packet_t cc2420_pkt;
#endif

#ifdef MODULE_AT86RF231
    at86rf231_packet_t at86rf231_pkt;
#endif

    switch (t) {
        case TRANSCEIVER_CC1100:
#ifdef MODULE_CC110X_NG
            DEBUG("transceiver: Send packet to %" PRIu16 "\n", p.dst);
            cc110x_pkt.length = p.length + CC1100_HEADER_LENGTH;
            cc110x_pkt.address = p.dst;
            cc110x_pkt.flags = 0;
            memcpy(cc110x_pkt.data, p.data, p.length);
            res = cc110x_send(&cc110x_pkt);
#elif MODULE_CC110X
            memcpy(cc1100_pkt, p.data, p.length);

            if ((snd_ret = cc1100_send_csmaca(p.dst, 4, 0, (char *) cc1100_pkt, p.length)) < 0) {
                DEBUG("transceiver: snd_ret (%u) = %i\n", p.length, snd_ret);
                res = 0;
            }
            else {
                res = 1;
            }
#else
            puts("Unknown transceiver");
#endif
            break;
#ifdef MODULE_CC2420
        case TRANSCEIVER_CC2420:
            cc2420_pkt.frame.payload_len = p.length;
            cc2420_pkt.frame.dest_addr[1] = (uint8_t)(p.dst >> 8);
            cc2420_pkt.frame.dest_addr[0] = (uint8_t)(p.dst & 0xFF);
            cc2420_pkt.frame.dest_pan_id = cc2420_get_pan();
            cc2420_pkt.frame.fcf.dest_addr_m = 2;
            cc2420_pkt.frame.fcf.src_addr_m = 2;
            cc2420_pkt.frame.fcf.ack_req = 0;
            cc2420_pkt.frame.fcf.sec_enb = 0;
            cc2420_pkt.frame.fcf.frame_type = 1;
            cc2420_pkt.frame.fcf.frame_pend = 0;
            cc2420_pkt.frame.payload = p.data;
            res = cc2420_send(&cc2420_pkt);
            break;
#endif
#ifdef MODULE_MC1322X
        case TRANSCEIVER_MC1322X:
            maca_pkt->length = p.length;
            memcpy(maca_pkt->data, p.data, p.length);
            maca_set_tx_packet( maca_pkt );
            res = 1;
            break;
#endif
<<<<<<< HEAD
#ifdef MODULE_NATIVENET
        case TRANSCEIVER_NATIVE:
            res = nativenet_send(&p);
=======
#ifdef MODULE_AT86RF231
        case TRANSCEIVER_AT86RF231:
            at86rf231_pkt.frame.payload_len = p.length;
            at86rf231_pkt.frame.dest_addr[1] = (uint8_t)(p.dst >> 8);
            at86rf231_pkt.frame.dest_addr[0] = (uint8_t)(p.dst & 0xFF);
            at86rf231_pkt.frame.dest_pan_id = at86rf231_get_pan();
            at86rf231_pkt.frame.fcf.dest_addr_m = 2;
            at86rf231_pkt.frame.fcf.src_addr_m = 2;
            at86rf231_pkt.frame.fcf.ack_req = 0;
            at86rf231_pkt.frame.fcf.sec_enb = 0;
            at86rf231_pkt.frame.fcf.frame_type = 1;
            at86rf231_pkt.frame.fcf.frame_pend = 0;
            at86rf231_pkt.frame.payload = p.data;
            res = at86rf231_send(&at86rf231_pkt);
>>>>>>> ab26352e
            break;
#endif
        default:
            puts("Unknown transceiver");
            break;
    }

    return res;
}

/*------------------------------------------------------------------------------------*/
/*
 * @brief Sets the radio channel for any transceiver device
 *
 * @param t         The transceiver device
 * @param channel   The channel to be set
 *
 * @return The radio channel AFTER calling the set command, -1 on error
 */
static int16_t set_channel(transceiver_type_t t, void *channel)
{
    uint8_t c = *((uint8_t *)channel);

    switch(t) {
        case TRANSCEIVER_CC1100:
#ifdef MODULE_CC110X_NG
            return cc110x_set_channel(c);
#elif MODULE_CC110X
            return cc1100_set_channel(c);
#else
            return -1;
#endif
#ifdef MODULE_CC2420
        case TRANSCEIVER_CC2420:
            return cc2420_set_channel(c);
#endif
#ifdef MODULE_MC1322X
        case TRANSCEIVER_MC1322X:
            maca_set_channel(c);
            return c; ///< TODO: should be changed! implement get channel
#endif
<<<<<<< HEAD
#ifdef MODULE_NATIVENET
        case TRANSCEIVER_NATIVE:
            return nativenet_set_channel(c);
=======
        case TRANSCEIVER_AT86RF231:
#ifdef MODULE_AT86RF231
            return at86rf231_set_channel(c);
>>>>>>> ab26352e
#endif
        default:
            return -1;
    }
}

/*
 * @brief Get the radio channel of any transceiver device
 *
 * @param t     The transceiver device
 *
 * @return The current radio channel of the transceiver, -1 on error
 */
static int16_t get_channel(transceiver_type_t t)
{
    switch(t) {
        case TRANSCEIVER_CC1100:
#ifdef MODULE_CC110X_NG
            return cc110x_get_channel();
#elif MODULE_CC110X
            return cc1100_get_channel();
#else
            return -1;
#endif
#ifdef MODULE_CC2420
        case TRANSCEIVER_CC2420:
            return cc2420_get_channel();
#endif
#ifdef MODULE_MC1322X
        case TRANSCEIVER_MC1322X:
            ///< TODO:implement return maca_get_channel(); 
<<<<<<< HEAD
#endif
#ifdef MODULE_NATIVENET
        case TRANSCEIVER_NATIVE:
            return nativenet_get_channel();
=======
        case TRANSCEIVER_AT86RF231:
#ifdef MODULE_AT86RF231
            return at86rf231_get_channel();
>>>>>>> ab26352e
#endif
        default:
            return -1;
    }
}

/*------------------------------------------------------------------------------------*/
/*
 * @brief Sets the pan for the CC2420 transceiver device
 *
 * @param t         The transceiver device
 * @param channel   The channel to be set
 *
 * @return The pan AFTER calling the set command, -1 on error
 */
static uint16_t set_pan(transceiver_type_t t, void *pan) {
    uint16_t c = *((uint16_t*) pan);
    switch (t) {
#ifdef MODULE_CC2420
        case TRANSCEIVER_CC2420:
            return cc2420_set_pan(c);
#endif
<<<<<<< HEAD
#ifdef MODULE_NATIVENET
        case TRANSCEIVER_NATIVE:
            return nativenet_set_pan(c);
=======
        case TRANSCEIVER_AT86RF231:
#ifdef MODULE_AT86RF231
            return at86rf231_set_pan(c);
>>>>>>> ab26352e
#endif
        default:
            /* get rid of compiler warning about unused variable */
            (void) c;
            return -1;
    }
}

/*
 * @brief Get the pan for the cc2420 transceiver device
 *
 * @param t     The transceiver device
 *
 * @return The current pan of the transceiver, -1 on error
 */
static uint16_t get_pan(transceiver_type_t t) {
    switch (t) {
#ifdef MODULE_CC2420
        case TRANSCEIVER_CC2420:
            return cc2420_get_pan();
#endif
<<<<<<< HEAD
#ifdef MODULE_NATIVENET
        case TRANSCEIVER_NATIVE:
            return nativenet_get_pan();
=======
        case TRANSCEIVER_AT86RF231:
#ifdef MODULE_AT86RF231
            return at86rf231_get_pan();
>>>>>>> ab26352e
#endif
        default:
            return -1;
    }
}
/*------------------------------------------------------------------------------------*/
/*
 * @brief Get the current address of transceiver device
 *
 * @param t     The transceiver device
 *
 * @return  The configured address of the device, -1 on error
 */
static int16_t get_address(transceiver_type_t t)
{
    switch(t) {
        case TRANSCEIVER_CC1100:
#ifdef MODULE_CC110X_NG
            return cc110x_get_address();
#elif MODULE_CC110X
            return cc1100_get_address();
#else
            return -1;
#endif
#ifdef MODULE_CC2420
        case TRANSCEIVER_CC2420:
            return cc2420_get_address();
#endif
#ifdef MODULE_MC1322X
        case TRANSCEIVER_MC1322X:
            return maca_get_address();
#endif
<<<<<<< HEAD
#ifdef MODULE_NATIVENET
        case TRANSCEIVER_NATIVE:
            return nativenet_get_address();
=======
        case TRANSCEIVER_AT86RF231:
#ifdef MODULE_AT86RF231
            return at86rf231_get_address();
>>>>>>> ab26352e
#endif
        default:
            return -1;
    }
}

/*
 * @brief Set the address of the transceiver device
 *
 * @param t         The transceiver device
 * @param address   Generic pointer to the address to set
 *
 * @return  The new radio address of the device
 */
static int16_t set_address(transceiver_type_t t, void *address)
{
    radio_address_t addr = *((radio_address_t *)address);

    switch(t) {
        case TRANSCEIVER_CC1100:
#ifdef MODULE_CC110X_NG
            return cc110x_set_address(addr);
#elif MODULE_CC110X
            return cc1100_set_address(addr);
#else
            return -1;
#endif
#ifdef MODULE_CC2420
        case TRANSCEIVER_CC2420:
            return cc2420_set_address(addr);
#endif
#ifdef MODULE_MC1322X
        case TRANSCEIVER_MC1322X:
            return maca_set_address(addr);
#endif
<<<<<<< HEAD
#ifdef MODULE_NATIVENET
        case TRANSCEIVER_NATIVE:
            return nativenet_set_address(addr);
=======
        case TRANSCEIVER_AT86RF231:
#ifdef MODULE_AT86RF231
            return at86rf231_set_address(addr);
>>>>>>> ab26352e
#endif
        default:
            return -1;
    }
}

/*
 * @brief Set the transceiver device into monitor mode (disabling address check)
 *
 * @param t         The transceiver device
 * @param mode      1 for enabling monitor mode, 0 for enabling address check
 */
static void set_monitor(transceiver_type_t t, void *mode)
{
    switch(t) {
#ifdef MODULE_CC110X_NG
        case TRANSCEIVER_CC1100:
            cc110x_set_monitor(*((uint8_t *)mode));
            break;
#endif
#ifdef MODULE_CC2420
        case TRANSCEIVER_CC2420:
            cc2420_set_monitor(*((uint8_t*) mode));
            break;
#endif
<<<<<<< HEAD
#ifdef MODULE_NATIVENET
        case TRANSCEIVER_NATIVE:
            nativenet_set_monitor(*((uint8_t*) mode));
=======
        case TRANSCEIVER_AT86RF231:
#ifdef MODULE_AT86RF231
            at86rf231_set_monitor(*((uint8_t*) mode));
#endif
>>>>>>> ab26352e
            break;
#endif
        default:
            break;
    }
}

#ifdef MODULE_CC110X
void cc1100_packet_monitor(void *payload, int payload_size, protocol_t protocol, packet_info_t *packet_info)
{
    cc1100_payload = payload;
    cc1100_payload_size = payload_size - 3;
    cc1100_packet_info = packet_info;
    receive_packet(TRANSCEIVER_CC1100, 0);
}
#endif

/*------------------------------------------------------------------------------------*/
static void powerdown(transceiver_type_t t)
{
    switch(t) {
#ifdef MODULE_CC110X_NG
        case TRANSCEIVER_CC1100:
            cc110x_switch_to_pwd();
            break;
#endif
#ifdef MODULE_MC1322X
        case TRANSCEIVER_MC1322X:
            maca_off();
            break;
#endif
#ifdef MODULE_NATIVENET
        case TRANSCEIVER_NATIVE:
            nativenet_powerdown();
            break;
#endif
        default:
            break;
    }
}

/*------------------------------------------------------------------------------------*/
static void switch_to_rx(transceiver_type_t t)
{
    switch(t) {
#ifdef MODULE_CC110X_NG
        case TRANSCEIVER_CC1100:
            cc110x_switch_to_rx();
            break;
#endif
#ifdef MODULE_CC2420
        case TRANSCEIVER_CC2420:
            cc2420_switch_to_rx();
            break;
#endif
#ifdef MODULE_NATIVENET
        case TRANSCEIVER_NATIVE:
            nativenet_switch_to_rx();
            break;
<<<<<<< HEAD
#endif
=======
        case TRANSCEIVER_AT86RF231:
#ifdef MODULE_AT86RF231
            at86rf231_switch_to_rx();
#endif
            break;

>>>>>>> ab26352e
        default:
            break;
    }
}

#ifdef DBG_IGNORE
static void ignore_add(transceiver_type_t t, void *address)
{
    radio_address_t addr = *((radio_address_t *)address);

    switch(t) {
        case TRANSCEIVER_CC1100:
            cc110x_add_ignored(addr);
            break;

        default:
            break;
    }
}
#endif<|MERGE_RESOLUTION|>--- conflicted
+++ resolved
@@ -41,14 +41,6 @@
 #ifdef MODULE_CC2420
 #include "cc2420.h"
 #endif
-    
-#ifdef MODULE_AT86RF231
-#include <at86rf231.h>
-#if (AT86RF231_MAX_DATA_LENGTH > PAYLOAD_SIZE)
-    #undef PAYLOAD_SIZE
-    #define PAYLOAD_SIZE (AT86RF231_MAX_DATA_LENGTH)
-#endif
-#endif
 
 #ifdef MODULE_MC1322X
 #include "mc1322x.h"
@@ -59,6 +51,10 @@
 #ifdef MODULE_NATIVENET
 #include "nativenet.h"
 #include "nativenet_internal.h"
+#endif
+
+#ifdef MODULE_AT86RF231
+#include <at86rf231.h>
 #endif
 
 #define ENABLE_DEBUG (0)
@@ -111,13 +107,11 @@
 void receive_cc1100_packet(radio_packet_t *trans_p);
 #elif MODULE_CC2420
 static void receive_cc2420_packet(radio_packet_t *trans_p);
-<<<<<<< HEAD
 #elif MODULE_NATIVENET
 static void receive_nativenet_packet(radio_packet_t *trans_p);
-=======
+#endif
 #elif MODULE_AT86RF231
 void receive_at86rf231_packet(radio_packet_t *trans_p);
->>>>>>> ab26352e
 #endif
 static uint8_t send_packet(transceiver_type_t t, void *pkt);
 static int16_t get_channel(transceiver_type_t t);
@@ -154,17 +148,9 @@
         reg[i].transceivers = TRANSCEIVER_NONE;
         reg[i].pid          = 0;
     }
-<<<<<<< HEAD
     /* check if a non defined bit is set */
-    if (t & ~(TRANSCEIVER_CC1100 | TRANSCEIVER_CC2420 | TRANSCEIVER_MC1322X | TRANSCEIVER_NATIVE)) {
+    if (t & ~(TRANSCEIVER_CC1100 | TRANSCEIVER_CC2420 | TRANSCEIVER_MC1322X | TRANSCEIVER_NATIVE | TRANSCEIVER_AT86RF231)) {
         puts("Invalid transceiver type");
-=======
-    if (t & (TRANSCEIVER_CC1100 | TRANSCEIVER_CC2420 | TRANSCEIVER_AT86RF231)) {
-        transceivers |= t;
-    }
-    else if (t & TRANSCEIVER_MC1322X) {
-        transceivers |= t;
->>>>>>> ab26352e
     }
     else {
         transceivers |= t;
@@ -184,20 +170,23 @@
         DEBUG("transceiver: Transceiver started for CC1100\n");
         cc110x_init(transceiver_pid);
     }
-#elif MODULE_CC110X
+#endif
+#ifdef MODULE_CC110X
     else if (transceivers & TRANSCEIVER_CC1100) {
         DEBUG("transceiver: Transceiver started for CC1100\n");
         cc1100_init();
         cc1100_set_packet_monitor(cc1100_packet_monitor);
     }
-#elif MODULE_CC2420
+#endif
+#ifdef MODULE_CC2420
     else if(transceivers & TRANSCEIVER_CC2420) {
         DEBUG("transceiver: Transceiver started for CC2420\n");
         cc2420_init(transceiver_pid);
     }
-#elif MODULE_AT86RF231
+#endif
+#ifdef MODULE_AT86RF231
     else if(transceivers & TRANSCEIVER_AT86RF231) {
-        DEBUG("Transceiver started for AT86RF231\n");
+        DEBUG("transceiver: Transceiver started for AT86RF231\n");
         at86rf231_init(transceiver_pid);
     }
 #endif
@@ -262,8 +251,6 @@
             case RCV_PKT_CC2420:
             case RCV_PKT_MC1322X:
             case RCV_PKT_NATIVE:
-                receive_packet(m.type, m.content.value);
-                break;
             case RCV_PKT_AT86RF231:
                 receive_packet(m.type, m.content.value);
                 break;
@@ -338,12 +325,10 @@
 static void receive_packet(uint16_t type, uint8_t pos)
 {
     uint8_t i = 0;
+    transceiver_type_t t;
     rx_buffer_pos = pos;
     msg_t m;
 
-<<<<<<< HEAD
-    DEBUG("transceiver: Packet received\n");
-=======
     DEBUG("Packet received\n");
 
     switch(type) {
@@ -360,6 +345,9 @@
         case RCV_PKT_MC1322X:
             t = TRANSCEIVER_MC1322X;
             break;
+		case RCV_PKT_NATIVE:
+			t = TRANSCEIVER_NATIVE;
+			break;
         case RCV_PKT_AT86RF231:
             t = TRANSCEIVER_AT86RF231;
             break;
@@ -367,7 +355,6 @@
             t = TRANSCEIVER_NONE;
             break;
     }
->>>>>>> ab26352e
 
     /* search first free position in transceiver buffer */
     for (i = 0; (i < TRANSCEIVER_BUFFER_SIZE) && (transceiver_buffer[transceiver_buffer_pos].processing); i++) {
@@ -380,7 +367,7 @@
     if (i >= TRANSCEIVER_BUFFER_SIZE) {
         /* inform upper layers of lost packet */
         m.type = ENOBUFFER;
-        m.content.value = type;
+        m.content.value = t;
     }
     /* copy packet and handle it */
     else {
@@ -392,43 +379,39 @@
         if (type == RCV_PKT_CC1100) {
 #ifdef MODULE_CC110X_NG
             receive_cc110x_packet(trans_p); 
-            type = TRANSCEIVER_CC1100;
 #elif MODULE_CC110X
             receive_cc1100_packet(trans_p);
-            type = TRANSCEIVER_CC1100;
 #else
             trans_p = NULL;
-            type = TRANSCEIVER_NONE;
 #endif
         } 
         else if (type == RCV_PKT_MC1322X) {
 #ifdef MODULE_MC1322X
             receive_mc1322x_packet(trans_p);
-            type = TRANSCEIVER_MC1322X;
 #else
             trans_p = NULL;
-            type = TRANSCEIVER_NONE;
 #endif
         }
         else if (type == RCV_PKT_CC2420) {
 #ifdef MODULE_CC2420
             receive_cc2420_packet(trans_p);
-            type = TRANSCEIVER_CC2420;
 #else
             trans_p = NULL;
-            type = TRANSCEIVER_NONE;
-#endif
-        }
-        else if (type == RCV_PKT_NATIVE) {
-#ifdef MODULE_NATIVENET
-            receive_nativenet_packet(trans_p);
-            type = TRANSCEIVER_NATIVE;
 #endif
         }
         else if (type == RCV_PKT_AT86RF231) {
 #ifdef MODULE_AT86RF231
             receive_at86rf231_packet(trans_p);
-#endif
+#else
+            trans_p = NULL;
+#endif
+        else if (type == RCV_PKT_NATIVE) {
+#ifdef MODULE_NATIVENET
+            receive_nativenet_packet(trans_p);
+#else
+            trans_p = NULL;
+#endif
+
         }
         else {
             puts("Invalid transceiver type");
@@ -441,7 +424,7 @@
     i = 0;
 
     while (reg[i].transceivers != TRANSCEIVER_NONE) {
-        if (reg[i].transceivers & type) {
+        if (reg[i].transceivers & t) {
             m.content.ptr = (char *) & (transceiver_buffer[transceiver_buffer_pos]);
             DEBUG("transceiver: Notify thread %i\n", reg[i].pid);
 
@@ -531,7 +514,6 @@
 }
 #endif
 
-<<<<<<< HEAD
  
 #ifdef MODULE_NATIVENET
 void receive_nativenet_packet(radio_packet_t *trans_p) {
@@ -553,7 +535,7 @@
     restoreIRQ(state);
 }
 #endif
-=======
+
 #ifdef MODULE_AT86RF231
 void receive_at86rf231_packet(radio_packet_t *trans_p) {
     DEBUG("Handling AT86RF231 packet\n");
@@ -572,8 +554,6 @@
     DEBUG("Content: %s\n", trans_p->data);
 }
 #endif
-
->>>>>>> ab26352e
 /*------------------------------------------------------------------------------------*/
 /*
  * @brief Sends a radio packet to the receiver
@@ -653,11 +633,11 @@
             res = 1;
             break;
 #endif
-<<<<<<< HEAD
 #ifdef MODULE_NATIVENET
         case TRANSCEIVER_NATIVE:
             res = nativenet_send(&p);
-=======
+            break;
+#endif
 #ifdef MODULE_AT86RF231
         case TRANSCEIVER_AT86RF231:
             at86rf231_pkt.frame.payload_len = p.length;
@@ -672,7 +652,6 @@
             at86rf231_pkt.frame.fcf.frame_pend = 0;
             at86rf231_pkt.frame.payload = p.data;
             res = at86rf231_send(&at86rf231_pkt);
->>>>>>> ab26352e
             break;
 #endif
         default:
@@ -714,15 +693,13 @@
             maca_set_channel(c);
             return c; ///< TODO: should be changed! implement get channel
 #endif
-<<<<<<< HEAD
 #ifdef MODULE_NATIVENET
         case TRANSCEIVER_NATIVE:
             return nativenet_set_channel(c);
-=======
+#endif
+#ifdef MODULE_AT86RF231
         case TRANSCEIVER_AT86RF231:
-#ifdef MODULE_AT86RF231
             return at86rf231_set_channel(c);
->>>>>>> ab26352e
 #endif
         default:
             return -1;
@@ -754,16 +731,14 @@
 #ifdef MODULE_MC1322X
         case TRANSCEIVER_MC1322X:
             ///< TODO:implement return maca_get_channel(); 
-<<<<<<< HEAD
 #endif
 #ifdef MODULE_NATIVENET
         case TRANSCEIVER_NATIVE:
             return nativenet_get_channel();
-=======
+#endif
+#ifdef MODULE_AT86RF231
         case TRANSCEIVER_AT86RF231:
-#ifdef MODULE_AT86RF231
             return at86rf231_get_channel();
->>>>>>> ab26352e
 #endif
         default:
             return -1;
@@ -786,15 +761,13 @@
         case TRANSCEIVER_CC2420:
             return cc2420_set_pan(c);
 #endif
-<<<<<<< HEAD
 #ifdef MODULE_NATIVENET
         case TRANSCEIVER_NATIVE:
             return nativenet_set_pan(c);
-=======
+#endif
+#ifdef MODULE_AT86RF231
         case TRANSCEIVER_AT86RF231:
-#ifdef MODULE_AT86RF231
             return at86rf231_set_pan(c);
->>>>>>> ab26352e
 #endif
         default:
             /* get rid of compiler warning about unused variable */
@@ -816,15 +789,13 @@
         case TRANSCEIVER_CC2420:
             return cc2420_get_pan();
 #endif
-<<<<<<< HEAD
 #ifdef MODULE_NATIVENET
         case TRANSCEIVER_NATIVE:
             return nativenet_get_pan();
-=======
+#endif
+#ifdef MODULE_AT86RF231
         case TRANSCEIVER_AT86RF231:
-#ifdef MODULE_AT86RF231
             return at86rf231_get_pan();
->>>>>>> ab26352e
 #endif
         default:
             return -1;
@@ -857,15 +828,13 @@
         case TRANSCEIVER_MC1322X:
             return maca_get_address();
 #endif
-<<<<<<< HEAD
 #ifdef MODULE_NATIVENET
         case TRANSCEIVER_NATIVE:
             return nativenet_get_address();
-=======
+#endif
+#ifdef MODULE_AT86RF231
         case TRANSCEIVER_AT86RF231:
-#ifdef MODULE_AT86RF231
             return at86rf231_get_address();
->>>>>>> ab26352e
 #endif
         default:
             return -1;
@@ -901,15 +870,13 @@
         case TRANSCEIVER_MC1322X:
             return maca_set_address(addr);
 #endif
-<<<<<<< HEAD
 #ifdef MODULE_NATIVENET
         case TRANSCEIVER_NATIVE:
             return nativenet_set_address(addr);
-=======
+#endif
+#ifdef MODULE_AT86RF231
         case TRANSCEIVER_AT86RF231:
-#ifdef MODULE_AT86RF231
             return at86rf231_set_address(addr);
->>>>>>> ab26352e
 #endif
         default:
             return -1;
@@ -935,17 +902,14 @@
             cc2420_set_monitor(*((uint8_t*) mode));
             break;
 #endif
-<<<<<<< HEAD
 #ifdef MODULE_NATIVENET
         case TRANSCEIVER_NATIVE:
             nativenet_set_monitor(*((uint8_t*) mode));
-=======
+            break;
+#endif
+#ifdef MODULE_AT86RF231
         case TRANSCEIVER_AT86RF231:
-#ifdef MODULE_AT86RF231
             at86rf231_set_monitor(*((uint8_t*) mode));
-#endif
->>>>>>> ab26352e
-            break;
 #endif
         default:
             break;
@@ -997,6 +961,7 @@
 #endif
 #ifdef MODULE_CC2420
         case TRANSCEIVER_CC2420:
+
             cc2420_switch_to_rx();
             break;
 #endif
@@ -1004,16 +969,11 @@
         case TRANSCEIVER_NATIVE:
             nativenet_switch_to_rx();
             break;
-<<<<<<< HEAD
-#endif
-=======
+#endif
+#ifdef MODULE_AT86RF231
         case TRANSCEIVER_AT86RF231:
-#ifdef MODULE_AT86RF231
             at86rf231_switch_to_rx();
 #endif
-            break;
-
->>>>>>> ab26352e
         default:
             break;
     }
