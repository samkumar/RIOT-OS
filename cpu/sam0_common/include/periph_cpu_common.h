/*
 * Copyright (C) 2016 Freie Universität Berlin
 *
 * This file is subject to the terms and conditions of the GNU Lesser
 * General Public License v2.1. See the file LICENSE in the top level
 * directory for more details.
 */

/**
 * @ingroup         cpu_sam0_common
 * @{
 *
 * @file
 * @brief           Common CPU specific definitions for all SAMx21 based CPUs
 *
 * @author          Hauke Petersen <hauke.petersen@fu-berlin.de>
 */

#ifndef PERIPH_CPU_COMMON_H
#define PERIPH_CPU_COMMON_H

#include "cpu.h"

#ifdef __cplusplus
extern "C" {
#endif

/**
 * @brief   Length of the CPU_ID in octets
 */
#define CPUID_LEN           (16U)

/**
 * @brief   Use shared SPI functions
 * @{
 */
#define PERIPH_SPI_NEEDS_INIT_CS
#define PERIPH_SPI_NEEDS_TRANSFER_BYTE
#define PERIPH_SPI_NEEDS_TRANSFER_REG
#define PERIPH_SPI_NEEDS_TRANSFER_REGS
/** @} */

/**
 * @brief   Override GPIO type
 * @{
 */
#define HAVE_GPIO_T
typedef uint32_t gpio_t;
/** @} */

/**
 * @brief   Definition of a fitting UNDEF value
 */
#define GPIO_UNDEF          (0xffffffff)

/**
 * @brief   Macro for accessing GPIO pins
 * @{
 */
#define GPIO_PIN(x, y)      (((gpio_t)(&PORT->Group[x])) | y)

/**
 * @name    Power mode configuration
 * @{
 */
#define PM_NUM_MODES        (3)
<<<<<<< HEAD
/* @name   Hamilton allows PM */
#define PM_BLOCKER_INITIAL  { .val_u32 = 0x00000000 }
=======
/* @name   We want to make this as a borad-specific configuration rather than cpu-specific */
//#define PM_BLOCKER_INITIAL  { .val_u32 = 0x00000000 }
>>>>>>> 861dff15
/** @} */

#ifndef DOXYGEN
/**
 * @brief   Override active flank configuration values
 * @{
 */
#define HAVE_GPIO_FLANK_T
typedef enum {
    GPIO_FALLING = 2,       /**< emit interrupt on falling flank */
    GPIO_RISING = 1,        /**< emit interrupt on rising flank */
    GPIO_BOTH = 3           /**< emit interrupt on both flanks */
} gpio_flank_t;
/** @} */
#endif /* ndef DOXYGEN */

/**
 * @brief   Available MUX values for configuring a pin's alternate function
 */
typedef enum {
    GPIO_MUX_A = 0x0,       /**< select peripheral function A */
    GPIO_MUX_B = 0x1,       /**< select peripheral function B */
    GPIO_MUX_C = 0x2,       /**< select peripheral function C */
    GPIO_MUX_D = 0x3,       /**< select peripheral function D */
    GPIO_MUX_E = 0x4,       /**< select peripheral function E */
    GPIO_MUX_F = 0x5,       /**< select peripheral function F */
    GPIO_MUX_G = 0x6,       /**< select peripheral function G */
    GPIO_MUX_H = 0x7,       /**< select peripheral function H */
} gpio_mux_t;

/**
 * @brief   Available values for SERCOM UART RX pad selection
 */
typedef enum {
    UART_PAD_RX_0 = 0x0,    /**< use pad 0 for RX line */
    UART_PAD_RX_1 = 0x1,    /**< select pad 1 */
    UART_PAD_RX_2 = 0x2,    /**< select pad 2 */
    UART_PAD_RX_3 = 0x3,    /**< select pad 3 */
} uart_rxpad_t;

/**
 * @brief   Available values for SERCOM UART TX pad selection
 */
typedef enum {
    UART_PAD_TX_0             = 0x0,    /**< select pad 0 */
    UART_PAD_TX_2             = 0x1,    /**< select pad 2 */
    UART_PAD_TX_0_RTS_2_CTS_3 = 0x2,    /**< TX is pad 0, on top RTS on pad 2
                                         *   and CTS on pad 3 */
} uart_txpad_t;

/**
 * @brief   Available values for SERCOM SPI MISO pad selection
 */
typedef enum {
    SPI_PAD_MISO_0 = 0x0,       /**< use pad 0 for MISO line */
    SPI_PAD_MISO_1 = 0x1,       /**< use pad 0 for MISO line */
    SPI_PAD_MISO_2 = 0x2,       /**< use pad 0 for MISO line */
    SPI_PAD_MISO_3 = 0x3,       /**< use pad 0 for MISO line */
} spi_misopad_t;

/**
 * @brief   Available values for SERCOM SPI MOSI and SCK pad selection
 */
typedef enum {
    SPI_PAD_MOSI_0_SCK_1 = 0x0, /**< use pad 0 for MOSI, pad 1 for SCK */
    SPI_PAD_MOSI_2_SCK_3 = 0x1, /**< use pad 2 for MOSI, pad 3 for SCK */
    SPI_PAD_MOSI_3_SCK_1 = 0x2, /**< use pad 3 for MOSI, pad 1 for SCK */
    SPI_PAD_MOSI_0_SCK_3 = 0x3, /**< use pad 0 for MOSI, pad 3 for SCK */
} spi_mosipad_t;

/**
 * @brief   Override SPI modes
 * @{
 */
#define HAVE_SPI_MODE_T
typedef enum {
    SPI_MODE_0 = 0x0,       /**< CPOL=0, CPHA=0 */
    SPI_MODE_1 = 0x1,       /**< CPOL=0, CPHA=1 */
    SPI_MODE_2 = 0x2,       /**< CPOL=1, CPHA=0 */
    SPI_MODE_3 = 0x3        /**< CPOL=1, CPHA=1 */
} spi_mode_t;
/** @} */

/**
 * @brief   Override SPI clock speed values
 * @{
 */
#define HAVE_SPI_CLK_T
typedef enum {
    SPI_CLK_100KHZ =   100000U, /**< drive the SPI bus with 100KHz */
    SPI_CLK_400KHZ =   400000U, /**< drive the SPI bus with 400KHz */
    SPI_CLK_1MHZ   =  1000000U, /**< drive the SPI bus with 1MHz */
    SPI_CLK_5MHZ   =  5000000U, /**< drive the SPI bus with 5MHz */
    SPI_CLK_10MHZ  = 10000000U  /**< drive the SPI bus with 10MHz */
} spi_clk_t;
/** @} */

/**
 * @brief   SPI device configuration
 */
typedef struct {
    SercomSpi *dev;         /**< pointer to the used SPI device */
    gpio_t miso_pin;        /**< used MISO pin */
    gpio_t mosi_pin;        /**< used MOSI pin */
    gpio_t clk_pin;         /**< used CLK pin */
    gpio_mux_t miso_mux;    /**< alternate function for MISO pin (mux) */
    gpio_mux_t mosi_mux;    /**< alternate function for MOSI pin (mux) */
    gpio_mux_t clk_mux;     /**< alternate function for CLK pin (mux) */
    spi_misopad_t miso_pad; /**< pad to use for MISO line */
    spi_mosipad_t mosi_pad; /**< pad to use for MOSI and CLK line */
} spi_conf_t;

/**
 * @brief   Set up alternate function (PMUX setting) for a PORT pin
 *
 * @param[in] pin   Pin to set the multiplexing for
 * @param[in] mux   Mux value
 */
void gpio_init_mux(gpio_t pin, gpio_mux_t mux);

/**
 * @brief   Return the numeric id of a SERCOM device derived from its address
 *
 * @param[in] sercom    SERCOM device
 *
 * @return              numeric id of the given SERCOM device
 */
static inline int sercom_id(void *sercom)
{
#if defined(CPU_FAM_SAMD21)
    return ((((uint32_t)sercom) >> 10) & 0x7) - 2;
#elif defined(CPU_FAM_SAML21)
    return ((((uint32_t)sercom) >> 10) & 0x7);
#endif
}

/**
 * @brief ADC Channel Configuration
 */
typedef struct {
    gpio_t pin;            /**< ADC channel pin */
    uint32_t muxpos;       /**< ADC channel pin multiplexer value */
} adc_conf_chan_t;


#ifdef __cplusplus
}
#endif

#endif /* PERIPH_CPU_COMMON_H */
/** @} */<|MERGE_RESOLUTION|>--- conflicted
+++ resolved
@@ -64,13 +64,9 @@
  * @{
  */
 #define PM_NUM_MODES        (3)
-<<<<<<< HEAD
-/* @name   Hamilton allows PM */
-#define PM_BLOCKER_INITIAL  { .val_u32 = 0x00000000 }
-=======
+
 /* @name   We want to make this as a borad-specific configuration rather than cpu-specific */
 //#define PM_BLOCKER_INITIAL  { .val_u32 = 0x00000000 }
->>>>>>> 861dff15
 /** @} */
 
 #ifndef DOXYGEN
