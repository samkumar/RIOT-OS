/*
 * Copyright (C) 2014 Freie Universität Berlin
 *
 * This file is subject to the terms and conditions of the GNU Lesser
 * General Public License v2.1. See the file LICENSE in the top level
 * directory for more details.
 */

/**
 * @ingroup     cpu_samd21
 * @ingroup     drivers_periph_timer
 * @{
 *
 * @file
 * @brief       Low-level timer driver implementation
 *
 * @author      Thomas Eichinger <thomas.eichinger@fu-berlin.de>
 *
 * @}
 */

#include <stdlib.h>
#include <stdio.h>

#include "board.h"
#include "cpu.h"

#include "periph/timer.h"
#include "periph_conf.h"

#define ENABLE_DEBUG    (0)
#include "debug.h"

/**
 * @brief Timer state memory
 */
static timer_isr_ctx_t config[TIMER_NUMOF];

/* enable timer interrupts */
static inline void _irq_enable(tim_t dev);

/**
 * @brief Setup the given timer
 */
int timer_init(tim_t dev, unsigned long freq, timer_cb_t cb, void *arg)
{
    /* at the moment, the timer can only run at 1MHz or 32768kHz */
    if (freq != 1000000ul && freq != 32768) {
        return -1;
    }

/* select the clock generator depending on the main clock source:
 * GCLK0 (1MHz) if we use the internal 8MHz oscillator
 * GCLK1 (8MHz) if we use the PLL */
#if CLOCK_USE_PLL || CLOCK_USE_XOSC32_DFLL
    /* configure GCLK1 (configured to 1MHz) to feed TC3, TC4 and TC5 */;
    /* configure GCLK1 to feed TC3, TC4 and TC5 */;
    GCLK->CLKCTRL.reg = (uint16_t)((GCLK_CLKCTRL_CLKEN | GCLK_CLKCTRL_GEN_GCLK1 | (TC3_GCLK_ID << GCLK_CLKCTRL_ID_Pos)));
    while (GCLK->STATUS.bit.SYNCBUSY) {}
    /* TC4 and TC5 share the same channel */
    GCLK->CLKCTRL.reg = (uint16_t)((GCLK_CLKCTRL_CLKEN | GCLK_CLKCTRL_GEN_GCLK1 | (TC4_GCLK_ID << GCLK_CLKCTRL_ID_Pos)));
#elif CLOCK_USE_OSCULP32_DFLL
<<<<<<< HEAD
#if CLOCK_8MHZ
    /* configure GCLK1 (configured to 1MHz) to feed TC3, TC4 and TC5 */;
    GCLK->CLKCTRL.reg = (uint16_t)((GCLK_CLKCTRL_CLKEN | GCLK_CLKCTRL_GEN_GCLK1 | (TC4_GCLK_ID << GCLK_CLKCTRL_ID_Pos)));
#endif
=======
    /* configure GCLK1 (configured to 1MHz) to feed TC3, TC4 and TC5 */;
    GCLK->CLKCTRL.reg = (uint16_t)((GCLK_CLKCTRL_CLKEN | GCLK_CLKCTRL_GEN_GCLK1 | (TC4_GCLK_ID << GCLK_CLKCTRL_ID_Pos)));
>>>>>>> f6da7d6e
#if GEN2_ULP32K
    /* configure GCLK2 as the source (32kHz)*/
    GCLK->CLKCTRL.reg = (uint16_t) (GCLK_CLKCTRL_CLKEN | GCLK_CLKCTRL_GEN_GCLK2 | GCLK_CLKCTRL_ID(RTC_GCLK_ID));
#endif
<<<<<<< HEAD
#else
#if GEN2_ULP32K
    /* configure GCLK2 as the source (32kHz)*/
    GCLK->CLKCTRL.reg = (uint16_t) (GCLK_CLKCTRL_CLKEN | GCLK_CLKCTRL_GEN_GCLK2 | GCLK_CLKCTRL_ID(RTC_GCLK_ID));
=======
>>>>>>> f6da7d6e
#else
    /* configure GCLK0 to feed TC3, TC4 and TC5 */;
    GCLK->CLKCTRL.reg = (uint16_t)((GCLK_CLKCTRL_CLKEN | GCLK_CLKCTRL_GEN_GCLK0 | (TC3_GCLK_ID << GCLK_CLKCTRL_ID_Pos)));
    /* TC4 and TC5 share the same channel */
    GCLK->CLKCTRL.reg = (uint16_t)((GCLK_CLKCTRL_CLKEN | GCLK_CLKCTRL_GEN_GCLK0 | (TC4_GCLK_ID << GCLK_CLKCTRL_ID_Pos)));
#if GEN2_ULP32K
    /* configure GCLK2 as the source (32kHz)*/
    GCLK->CLKCTRL.reg = (uint16_t) (GCLK_CLKCTRL_CLKEN | GCLK_CLKCTRL_GEN_GCLK2 | GCLK_CLKCTRL_ID(RTC_GCLK_ID));
#endif
#endif
#endif
    while (GCLK->STATUS.bit.SYNCBUSY) {}

    switch (dev) {
#if TIMER_0_EN
    case TIMER_0:
        if (TIMER_0_DEV.CTRLA.bit.ENABLE) {
            return 0;
        }
        PM->APBCMASK.reg |= PM_APBCMASK_TC3;
        /* reset timer */
        TIMER_0_DEV.CTRLA.bit.SWRST = 1;
        while (TIMER_0_DEV.CTRLA.bit.SWRST) {}
        /* choosing 16 bit mode */
        TIMER_0_DEV.CTRLA.bit.MODE = TC_CTRLA_MODE_COUNT16_Val;
#if CLOCK_USE_PLL || CLOCK_USE_XOSC32_DFLL || CLOCK_USE_OSCULP32_DFLL
        /* PLL/DFLL: sourced by 1MHz and prescaler 1 to reach 1MHz */
        TIMER_0_DEV.CTRLA.bit.PRESCALER = TC_CTRLA_PRESCALER_DIV1_Val;
#else
        /* sourced by 8MHz with Presc 8 results in 1MHz clk */
        TIMER_0_DEV.CTRLA.bit.PRESCALER = TC_CTRLA_PRESCALER_DIV8_Val;
#endif
        /* choose normal frequency operation */
        TIMER_0_DEV.CTRLA.bit.WAVEGEN = TC_CTRLA_WAVEGEN_NFRQ_Val;
        break;
#endif
#if TIMER_1_EN
    case TIMER_1:
        if (TIMER_1_DEV.CTRLA.bit.ENABLE) {
            return 0;
        }
        PM->APBCMASK.reg |= PM_APBCMASK_TC4;
        /* reset timer */
        TIMER_1_DEV.CTRLA.bit.SWRST = 1;

        while (TIMER_1_DEV.CTRLA.bit.SWRST) {}


        TIMER_1_DEV.CTRLA.bit.MODE = TC_CTRLA_MODE_COUNT32_Val;
#if CLOCK_USE_PLL || CLOCK_USE_XOSC32_DFLL || CLOCK_USE_OSCULP32_DFLL
<<<<<<< HEAD
=======
#if (CLOCK_USE_OSCULP32_DFLL) && (!CLOCK_8MHZ)
        /* PLL/DFLL: sourced by 1MHz and prescaler 1 to reach 1MHz */
        TIMER_1_DEV.CTRLA.bit.PRESCALER = TC_CTRLA_PRESCALER_DIV8_Val;
#else 
>>>>>>> f6da7d6e
        /* PLL/DFLL: sourced by 1MHz and prescaler 1 to reach 1MHz */
        TIMER_1_DEV.CTRLA.bit.PRESCALER = TC_CTRLA_PRESCALER_DIV1_Val;
#endif
#else
        /* sourced by 8MHz with Presc 8 results in 1Mhz clk */
        TIMER_1_DEV.CTRLA.bit.PRESCALER = TC_CTRLA_PRESCALER_DIV8_Val;
#endif
        /* choose normal frequency operation */
        TIMER_1_DEV.CTRLA.bit.WAVEGEN = TC_CTRLA_WAVEGEN_NFRQ_Val;
        break;
#endif
#if TIMER_2_EN
    case TIMER_2:
        PM->APBAMASK.reg |= PM_APBAMASK_RTC;
        /* reset timer */
        TIMER_2_DEV.CTRL.bit.SWRST = 1;
        while (TIMER_2_DEV.CTRL.bit.SWRST) {}
        /* Configure RTT as 32bit counter with no prescaler (32.768kHz) no clear on match compare */
        TIMER_2_DEV.CTRL.reg = (RTC_MODE0_CTRL_MODE_COUNT32 | RTC_MODE0_CTRL_PRESCALER_DIV1);
        while (GCLK->STATUS.bit.SYNCBUSY) {}
        break;
#endif
    case TIMER_UNDEFINED:
    default:
        return -1;
    }

    /* save callback */
    config[dev].cb = cb;
    config[dev].arg = arg;

    /* enable interrupts for given timer */
    _irq_enable(dev);

    timer_start(dev);

    return 0;
}

int timer_set(tim_t dev, int channel, unsigned int timeout)
{
    return timer_set_absolute(dev, channel, timer_read(dev) + timeout);
}

int timer_set_absolute(tim_t dev, int channel, unsigned int value)
{
    DEBUG("Setting timer %i channel %i to %i\n", dev, channel, value);

    /* get timer base register address */
    switch (dev) {
#if TIMER_0_EN
    case TIMER_0:
        /* set timeout value */
        switch (channel) {
        case 0:
            TIMER_0_DEV.INTFLAG.bit.MC0 = 1;
            TIMER_0_DEV.CC[0].reg = value;
            TIMER_0_DEV.INTENSET.bit.MC0 = 1;
            break;
        case 1:
            TIMER_0_DEV.INTFLAG.bit.MC1 = 1;
            TIMER_0_DEV.CC[1].reg = value;
            TIMER_0_DEV.INTENSET.bit.MC1 = 1;
            break;
        default:
            return -1;
        }
        break;
#endif
#if TIMER_1_EN
    case TIMER_1:
        /* set timeout value */
        switch (channel) {
        case 0:
            TIMER_1_DEV.INTFLAG.bit.MC0 = 1;
            TIMER_1_DEV.CC[0].reg = value;
            TIMER_1_DEV.INTENSET.bit.MC0 = 1;
            break;
        case 1:
            TIMER_1_DEV.INTFLAG.bit.MC1 = 1;
            TIMER_1_DEV.CC[1].reg = value;
            TIMER_1_DEV.INTENSET.bit.MC1 = 1;
            break;
        default:
            return -1;
        }
        break;
#endif
#if TIMER_2_EN
    case TIMER_2:
        TIMER_2_DEV.INTFLAG.bit.CMP0 = 1;
        TIMER_2_DEV.COMP[0].reg = value;
        TIMER_2_DEV.INTENSET.bit.CMP0 = 1;
        break;
#endif
    case TIMER_UNDEFINED:
    default:
        return -1;
    }

    return 1;
}

int timer_clear(tim_t dev, int channel)
{
    /* get timer base register address */
    switch (dev) {
#if TIMER_0_EN
    case TIMER_0:
        switch (channel) {
        case 0:
            TIMER_0_DEV.INTFLAG.bit.MC0 = 1;
            TIMER_0_DEV.INTENCLR.bit.MC0 = 1;
            break;
        case 1:
            TIMER_0_DEV.INTFLAG.bit.MC1 = 1;
            TIMER_0_DEV.INTENCLR.bit.MC1 = 1;
            break;
        default:
            return -1;
        }
        break;
#endif
#if TIMER_1_EN
    case TIMER_1:
        switch (channel) {
        case 0:
            TIMER_1_DEV.INTFLAG.bit.MC0 = 1;
            TIMER_1_DEV.INTENCLR.bit.MC0 = 1;
            break;
        case 1:
            TIMER_1_DEV.INTFLAG.bit.MC1 = 1;
            TIMER_1_DEV.INTENCLR.bit.MC1 = 1;
            break;
        default:
            return -1;
        }
        break;
#endif
#if TIMER_2_EN
    case TIMER_2:
        TIMER_2_DEV.INTFLAG.bit.CMP0 = 1;
        TIMER_2_DEV.INTENSET.bit.CMP0 = 1;
        break;
#endif
    case TIMER_UNDEFINED:
    default:
        return -1;
    }

    return 1;
}

unsigned int timer_read(tim_t dev)
{
    switch (dev) {
#if TIMER_0_EN
    case TIMER_0:
        /* request syncronisation */
        TIMER_0_DEV.READREQ.reg = TC_READREQ_RREQ | TC_READREQ_ADDR(0x10);
        while (TIMER_0_DEV.STATUS.bit.SYNCBUSY) {}
        return TIMER_0_DEV.COUNT.reg;
#endif
#if TIMER_1_EN
    case TIMER_1:
        /* request syncronisation */
        TIMER_1_DEV.READREQ.reg = TC_READREQ_RREQ | TC_READREQ_ADDR(0x10);
        while (TIMER_1_DEV.STATUS.bit.SYNCBUSY) {}
        return TIMER_1_DEV.COUNT.reg;
#endif
#if TIMER_2_EN
    case TIMER_2:
        /* request syncronisation */
        TIMER_2_DEV.READREQ.reg = RTC_READREQ_RREQ | RTC_READREQ_ADDR(0x10);
        while (TIMER_2_DEV.STATUS.bit.SYNCBUSY) {}
        return TIMER_2_DEV.COUNT.reg;
#endif
    default:
        return 0;
    }


}

void timer_stop(tim_t dev)
{
    switch (dev) {
#if TIMER_0_EN
        case TIMER_0:
            TIMER_0_DEV.CTRLA.bit.ENABLE = 0;
            break;
#endif
#if TIMER_1_EN
        case TIMER_1:
            TIMER_1_DEV.CTRLA.bit.ENABLE = 0;
            break;
#endif
#if TIMER_2_EN
        case TIMER_2:
            TIMER_2_DEV.CTRL.bit.ENABLE = 0;
            while (TIMER_2_DEV.STATUS.bit.SYNCBUSY) {}
            break;
#endif
        case TIMER_UNDEFINED:
            break;
    }
}

void timer_start(tim_t dev)
{
    switch (dev) {
#if TIMER_0_EN
        case TIMER_0:
            TIMER_0_DEV.CTRLA.bit.ENABLE = 1;
            break;
#endif
#if TIMER_1_EN
        case TIMER_1:
            TIMER_1_DEV.CTRLA.bit.ENABLE = 1;
            break;
#endif
#if TIMER_2_EN
        case TIMER_2:
            TIMER_2_DEV.CTRL.bit.ENABLE = 1;
            while (TIMER_2_DEV.STATUS.bit.SYNCBUSY) {}
            break;
#endif
        case TIMER_UNDEFINED:
            break;
    }
}

static inline void _irq_enable(tim_t dev)
{
    switch (dev) {
#if TIMER_0_EN
        case TIMER_0:
            NVIC_EnableIRQ(TC3_IRQn);
            break;
#endif
#if TIMER_1_EN
        case TIMER_1:
            NVIC_EnableIRQ(TC4_IRQn);
            break;
#endif
#if TIMER_2_EN
        case TIMER_2:
            NVIC_EnableIRQ(RTT_IRQ);
            break;
#endif
        case TIMER_UNDEFINED:
            break;
    }
}

#if TIMER_0_EN
void TIMER_0_ISR(void)
{
    if (TIMER_0_DEV.INTFLAG.bit.MC0 && TIMER_0_DEV.INTENSET.bit.MC0) {
        if(config[TIMER_0].cb) {
            TIMER_0_DEV.INTFLAG.bit.MC0 = 1;
            TIMER_0_DEV.INTENCLR.reg = TC_INTENCLR_MC0;
            config[TIMER_0].cb(config[TIMER_0].arg, 0);
        }
    }
    else if (TIMER_0_DEV.INTFLAG.bit.MC1 && TIMER_0_DEV.INTENSET.bit.MC1) {
        if(config[TIMER_0].cb) {
            TIMER_0_DEV.INTFLAG.bit.MC1 = 1;
            TIMER_0_DEV.INTENCLR.reg = TC_INTENCLR_MC1;
            config[TIMER_0].cb(config[TIMER_0].arg, 1);
        }
    }

    cortexm_isr_end();
}
#endif /* TIMER_0_EN */


#if TIMER_1_EN
void TIMER_1_ISR(void)
{
    if (TIMER_1_DEV.INTFLAG.bit.MC0 && TIMER_1_DEV.INTENSET.bit.MC0) {
        if (config[TIMER_1].cb) {
            TIMER_1_DEV.INTFLAG.bit.MC0 = 1;
            TIMER_1_DEV.INTENCLR.reg = TC_INTENCLR_MC0;
            config[TIMER_1].cb(config[TIMER_1].arg, 0);
        }
    }
    else if (TIMER_1_DEV.INTFLAG.bit.MC1 && TIMER_1_DEV.INTENSET.bit.MC1) {
        if(config[TIMER_1].cb) {
            TIMER_1_DEV.INTFLAG.bit.MC1 = 1;
            TIMER_1_DEV.INTENCLR.reg = TC_INTENCLR_MC1;
            config[TIMER_1].cb(config[TIMER_1].arg, 1);
        }
    }

    cortexm_isr_end();
}
#endif /* TIMER_1_EN */


#if TIMER_2_EN
void TIMER_2_ISR(void)
{
    if ( TIMER_2_DEV.INTFLAG.bit.CMP0 && TIMER_2_DEV.INTENSET.bit.CMP0 ) {
        if (config[TIMER_2].cb) {
            TIMER_2_DEV.INTFLAG.bit.CMP0 = 1;
            TIMER_2_DEV.INTENCLR.reg = RTC_MODE0_INTENCLR_CMP0;
            config[TIMER_2].cb(config[TIMER_2].arg, 0);
        }
    }

    if ( TIMER_2_DEV.INTFLAG.bit.OVF && TIMER_2_DEV.INTENSET.bit.OVF ) {
        if (config[TIMER_2].cb) {
            TIMER_2_DEV.INTFLAG.bit.OVF = 1;
            TIMER_2_DEV.INTENCLR.reg = RTC_MODE0_INTENCLR_OVF;
            config[TIMER_2].cb(config[TIMER_2].arg, 0);
        }
    }

    cortexm_isr_end();
}
#endif /* TIMER_2_EN */<|MERGE_RESOLUTION|>--- conflicted
+++ resolved
@@ -60,26 +60,12 @@
     /* TC4 and TC5 share the same channel */
     GCLK->CLKCTRL.reg = (uint16_t)((GCLK_CLKCTRL_CLKEN | GCLK_CLKCTRL_GEN_GCLK1 | (TC4_GCLK_ID << GCLK_CLKCTRL_ID_Pos)));
 #elif CLOCK_USE_OSCULP32_DFLL
-<<<<<<< HEAD
-#if CLOCK_8MHZ
     /* configure GCLK1 (configured to 1MHz) to feed TC3, TC4 and TC5 */;
     GCLK->CLKCTRL.reg = (uint16_t)((GCLK_CLKCTRL_CLKEN | GCLK_CLKCTRL_GEN_GCLK1 | (TC4_GCLK_ID << GCLK_CLKCTRL_ID_Pos)));
-#endif
-=======
-    /* configure GCLK1 (configured to 1MHz) to feed TC3, TC4 and TC5 */;
-    GCLK->CLKCTRL.reg = (uint16_t)((GCLK_CLKCTRL_CLKEN | GCLK_CLKCTRL_GEN_GCLK1 | (TC4_GCLK_ID << GCLK_CLKCTRL_ID_Pos)));
->>>>>>> f6da7d6e
 #if GEN2_ULP32K
     /* configure GCLK2 as the source (32kHz)*/
     GCLK->CLKCTRL.reg = (uint16_t) (GCLK_CLKCTRL_CLKEN | GCLK_CLKCTRL_GEN_GCLK2 | GCLK_CLKCTRL_ID(RTC_GCLK_ID));
 #endif
-<<<<<<< HEAD
-#else
-#if GEN2_ULP32K
-    /* configure GCLK2 as the source (32kHz)*/
-    GCLK->CLKCTRL.reg = (uint16_t) (GCLK_CLKCTRL_CLKEN | GCLK_CLKCTRL_GEN_GCLK2 | GCLK_CLKCTRL_ID(RTC_GCLK_ID));
-=======
->>>>>>> f6da7d6e
 #else
     /* configure GCLK0 to feed TC3, TC4 and TC5 */;
     GCLK->CLKCTRL.reg = (uint16_t)((GCLK_CLKCTRL_CLKEN | GCLK_CLKCTRL_GEN_GCLK0 | (TC3_GCLK_ID << GCLK_CLKCTRL_ID_Pos)));
@@ -88,7 +74,6 @@
 #if GEN2_ULP32K
     /* configure GCLK2 as the source (32kHz)*/
     GCLK->CLKCTRL.reg = (uint16_t) (GCLK_CLKCTRL_CLKEN | GCLK_CLKCTRL_GEN_GCLK2 | GCLK_CLKCTRL_ID(RTC_GCLK_ID));
-#endif
 #endif
 #endif
     while (GCLK->STATUS.bit.SYNCBUSY) {}
@@ -130,13 +115,10 @@
 
         TIMER_1_DEV.CTRLA.bit.MODE = TC_CTRLA_MODE_COUNT32_Val;
 #if CLOCK_USE_PLL || CLOCK_USE_XOSC32_DFLL || CLOCK_USE_OSCULP32_DFLL
-<<<<<<< HEAD
-=======
 #if (CLOCK_USE_OSCULP32_DFLL) && (!CLOCK_8MHZ)
         /* PLL/DFLL: sourced by 1MHz and prescaler 1 to reach 1MHz */
         TIMER_1_DEV.CTRLA.bit.PRESCALER = TC_CTRLA_PRESCALER_DIV8_Val;
 #else 
->>>>>>> f6da7d6e
         /* PLL/DFLL: sourced by 1MHz and prescaler 1 to reach 1MHz */
         TIMER_1_DEV.CTRLA.bit.PRESCALER = TC_CTRLA_PRESCALER_DIV1_Val;
 #endif
