--- conflicted
+++ resolved
@@ -65,13 +65,9 @@
     luid_get(addr_long.uint8, IEEE802154_LONG_ADDRESS_LEN);
     /* make sure we mark the address as non-multicast and not globally unique */
 
-<<<<<<< HEAD
-    addr_long.uint8[0] &= ~(0x01);
-    addr_long.uint8[0] |=  (0x02);
-=======
   //  addr_long.uint8[0] &= ~(0x01);
   //  addr_long.uint8[0] |=  (0x02);
->>>>>>> 111ae94a
+
     /* set short and long address */
     at86rf2xx_set_addr_long(dev, addr_long.uint64.u64);
     at86rf2xx_set_addr_short(dev, addr_long.uint16[3].u16);
